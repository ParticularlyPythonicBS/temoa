--- conflicted
+++ resolved
@@ -433,7 +433,6 @@
 
     return svars
 
-<<<<<<< HEAD
 
 def stream_results(svars, con_info) -> StringIO:
     """
@@ -447,21 +446,6 @@
     """
     output = StringIO()
 
-=======
-
-def stream_results(svars, con_info) -> StringIO:
-    """
-    process the variables and constraint info into a StringIO object
-
-    Dev Note:  This function and the associated ones needs an overhaul.
-    this update merely chops up the big function into bits.
-    :param svars:
-    :param con_info:
-    :return: StringIO object
-    """
-    output = StringIO()
-
->>>>>>> c98c164a
     # TODO:  This kicks off the output stream.  Come back to it
     # if not myopic_iteration:
     #     msg = ('Model name: %s\n'
@@ -506,11 +490,7 @@
     :param config: the TemoaConfig object
     :return:
     """
-<<<<<<< HEAD
-    logger.info('Starting results processing')
-=======
     logger.debug('Starting results processing')
->>>>>>> c98c164a
 
     output = StringIO()
     m = pyomo_instance  # lazy typist
@@ -602,53 +582,6 @@
         output database.  Even if it were to work, it is a shabby guarantee that the input data is the same
         without a table-by-table comparison, which seems nonsensical
         """
-<<<<<<< HEAD
-        # if db_has_inputs:  # This file could be schema with populated results from previous run. Or it could be a normal db file.
-        #
-        #     cur.execute("SELECT name FROM sqlite_master WHERE type='table' AND name='input_file';")
-        #     input_file_table_exists = False
-        #     for i in cur:  # This means that the 'input_file' table exists in db.
-        #         input_file_table_exists = True
-        #     if input_file_table_exists:  # This block distinguishes normal database from schema.
-        #         # This is schema file.
-        #         cur.execute("SELECT file FROM input_file WHERE id is '1';")
-        #         for i in cur:
-        #             tagged_file = i[0]
-        #         tagged_file = re.sub('["]', "", tagged_file)
-        #
-        #         if tagged_file == config.input_file:
-        #             # If Input_file name matches, add output and check tech/comm
-        #             dat_to_db(config.input_file, con)
-        #         else:  # the database was not created from the input file...  ??
-        #             # If not a match, delete output tables and update input_file. Call dat_to_db
-        #             for i in db_tables:
-        #                 cur.execute("DELETE FROM " + i + ";")
-        #                 cur.execute("VACUUM;")
-        #
-        #             for i in tables.keys():
-        #                 cur.execute("DELETE FROM " + tables[i] + ";")
-        #                 cur.execute("VACUUM;")
-        #
-        #             cur.execute("DELETE FROM input_file WHERE id=1;")
-        #             cur.execute("INSERT INTO input_file VALUES(1, '" + str(config.input_file) +
-        #                         "');")
-        #
-        #             dat_to_db(i, con)
-        #
-        # else:  # empty schema db file
-        #     cur.execute(
-        #         "CREATE TABLE IF NOT EXISTS input_file ( id integer PRIMARY KEY, file varchar(30));")
-        #
-        #     for i in tables.keys():
-        #         cur.execute("DELETE FROM " + tables[i] + ";")
-        #         cur.execute("VACUUM;")
-        #
-        #     for i in config.dot_dat:
-        #         cur.execute("DELETE FROM input_file WHERE id=1;")
-        #         cur.execute("INSERT INTO input_file(id, file) VALUES(?, ?);", (1, '"' + i + '"'))
-        #         break
-        #     dat_to_db(i, con)
-=======
         if db_has_inputs:  # This file could be schema with populated results from previous run. Or it could be a normal db file.
 
             cur.execute("SELECT name FROM sqlite_master WHERE type='table' AND name='input_file';")
@@ -694,7 +627,6 @@
                 cur.execute("INSERT INTO input_file(id, file) VALUES(?, ?);", (1, '"' + i + '"'))
                 break
             dat_to_db(i, con)
->>>>>>> c98c164a
 
         # start updating the tables
         for var_name in svars.keys():
