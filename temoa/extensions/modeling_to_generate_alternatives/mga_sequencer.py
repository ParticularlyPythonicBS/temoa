"""
Tools for Energy Model Optimization and Analysis (Temoa):
An open source framework for energy systems optimization modeling

Copyright (C) 2015,  NC State University

This program is free software; you can redistribute it and/or modify
it under the terms of the GNU General Public License as published by
the Free Software Foundation; either version 2 of the License, or
(at your option) any later version.

This program is distributed in the hope that it will be useful,
but WITHOUT ANY WARRANTY; without even the implied warranty of
MERCHANTABILITY or FITNESS FOR A PARTICULAR PURPOSE.  See the
GNU General Public License for more details.

A complete copy of the GNU General Public License v2 (GPLv2) is available
in LICENSE.txt.  Users uncompressing this from an archive may not have
received this license file.  If not, see <http://www.gnu.org/licenses/>.


Written by:  J. F. Hyink
jeff@westernspark.us
https://westernspark.us
Created on:  4/15/24

The purpose of this module is to perform top-level control over an MGA model run
"""
import logging
import queue
import sqlite3
from collections.abc import Sequence
from datetime import datetime
from logging import getLogger
from multiprocessing import Queue
from queue import Empty

import pyomo.contrib.appsi as pyomo_appsi
import pyomo.environ as pyo
from pyomo.contrib.appsi.base import Results
from pyomo.core import Expression
from pyomo.dataportal import DataPortal

# from temoa.extensions.modeling_to_generate_alternatives.worker import Worker
from temoa.extensions.modeling_to_generate_alternatives.manager_factory import get_manager
from temoa.extensions.modeling_to_generate_alternatives.mga_constants import MgaAxis, MgaWeighting
from temoa.extensions.modeling_to_generate_alternatives.vector_manager import VectorManager
from temoa.extensions.modeling_to_generate_alternatives.worker import Worker
from temoa.temoa_model.hybrid_loader import HybridLoader
from temoa.temoa_model.run_actions import build_instance
from temoa.temoa_model.table_writer import TableWriter
from temoa.temoa_model.temoa_config import TemoaConfig
from temoa.temoa_model.temoa_model import TemoaModel
from temoa.temoa_model.temoa_rules import TotalCost_rule

logger = getLogger(__name__)


class MgaSequencer:
    def __init__(self, config: TemoaConfig):
        # PRELIMINARIES...
        # let's start with the assumption that input db = output db...  this may change?
        if not config.input_database == config.output_database:
            raise NotImplementedError('MGA assumes input and output databases are same')
        self.con = sqlite3.connect(config.input_database)

        if not config.source_trace:
            logger.warning(
                'Performing MGA runs without source trace.  '
                'Recommend selecting source trace in config file.'
            )
        if config.save_lp_file:
            logger.info('Saving LP file is disabled during MGA runs.')
            config.save_lp_file = False
        if config.save_duals:
            logger.info('Saving duals is disabled during MGA runs.')
            config.save_duals = False
        if config.save_excel:
            logger.info('Saving excel is disabled during MGA runs.')
            config.save_excel = False
        self.config = config

        # get handle on solver instance
        # TODO:  Check that solver is a persistent solver
        if self.config.solver_name == 'appsi_highs':
            self.opt = pyomo_appsi.solvers.highs.Highs()
            self.std_opt = pyo.SolverFactory('appsi_highs')
        elif self.config.solver_name == 'gurobi':
            # self.opt = pyomo_appsi.solvers.Gurobi()
            self.opt = pyo.SolverFactory('gurobi')
            # self.options = {
            #     # 'LogFile': './my_gurobi_log.log',
            #     'LPWarmStart': 2,  # pass basis
            #     'TimeLimit': 3600 * 4,  # seconds = 4hr
            #     'FeasibilityTol': 1e-4,  # default = 1e-6, we only need 'rough' solutions
            #     # 'Crossover': 0,  # disabled
            #     # 'Method': 2,  # Barrier ONLY
            # }
            self.options = {
                'Method': 2,  # Barrier ONLY
                'Threads': 30,
                'FeasibilityTol': 1e-3,  # pretty 'loose'
                'Crossover': 0,  # Disabled
                'TimeLimit': 3600 * 3,  # 3 hrs
            }
            self.opt.gurobi_options = self.options
        elif self.config.solver_name == 'cbc':
            self.opt = pyo.SolverFactory('cbc')
            self.options = {}

        # some defaults, etc.
        self.internal_stop = False
        self.mga_axis = config.mga_inputs.get('axis')
        if not self.mga_axis:
            logger.warning('No MGA Axis specified.  Using default:  Activity by Tech Category')
            self.mga_axis = MgaAxis.TECH_CATEGORY_ACTIVITY

        self.mga_weighting = config.mga_inputs.get('weighting')
        if not self.mga_weighting:
            logger.warning('No MGA Weighting specified.  Using default: Hull Expansion')
            self.mga_weighting = MgaWeighting.HULL_EXPANSION
        self.iteration_limit = config.mga_inputs.get('iteration_limit', 20)
        self.time_limit_hrs = config.mga_inputs.get('time_limit_hrs', 12)
        self.cost_epsilon = config.mga_inputs.get('cost_epsilon', 0.05)

        # internal records
        self.solve_records: list[tuple[Expression, Sequence[float]]] = []
        """(solve vector, resulting axis vector)"""
        self.solve_count = 0
        self.orig_label = self.config.scenario

        # output handling
        self.writer = TableWriter(self.config)
        self.writer.clear_indexed_scenarios()

        logger.info(
            'Initialized MGA sequencer with MGA Axis %s and weighting %s',
            self.mga_axis.name,
            self.mga_weighting.name,
        )

    def start(self):
        """Run the sequencer"""
        # ==== basic sequence ====
        # 1. Load the model data, which may involve filtering it down if source tracing
        # 2. Solve the base model (using persistent solver...maybe)
        # 3. Adjust the model
        # 4. Instantiate a Vector Manager pull in extra data to build out data for axis
        # 5. Start the re-solve loop

        # 1. Load data
        hybrid_loader = HybridLoader(db_connection=self.con, config=self.config)
        data_portal: DataPortal = hybrid_loader.load_data_portal(myopic_index=None)
        instance: TemoaModel = build_instance(
            loaded_portal=data_portal, model_name=self.config.scenario, silent=self.config.silent
        )

        # 2. Base solve
        tic = datetime.now()
        # ============ First Solve ============
        res: Results = self.opt.solve(instance)
        toc = datetime.now()
        # load variables after first solve
        # self.opt.load_vars()
        elapsed = toc - tic
        self.solve_count += 1
        logger.info(f'Initial solve time: {elapsed.total_seconds():.4f}')
        status = res.solver.termination_condition

        logger.debug('Termination condition: %s', status.name)
        # if status != pyomo_appsi.base.TerminationCondition.optimal:
        #     logger.error('Abnormal termination condition on baseline solve')
        #     sys.exit(-1)
        # record the 0-solve in all tables
        self.writer.write_results(instance)

        # 3a. Capture cost and make it a constraint
        tot_cost = pyo.value(instance.TotalCost)
        logger.info('Completed initial solve with total cost:  %0.2f', tot_cost)
        logger.info('Relaxing cost by fraction:  %0.3f', self.cost_epsilon)
        # get hook on the expression generator for total cost...
        cost_expression = TotalCost_rule(instance)
        instance.cost_cap = pyo.Constraint(
            expr=cost_expression <= (1 + self.cost_epsilon) * tot_cost
        )
        # self.opt.add_constraints([instance.cost_cap])

        # 3b. replace the objective and prep for iterative solving
        instance.del_component(instance.TotalCost)
        # instance.TotalCost.deactivate()
        # self.opt.set_instance(instance)
        # self.opt.config.load_solution = False

        # 4.  Instantiate the vector manager
        vector_manager: VectorManager = get_manager(
            axis=self.mga_axis,
            model=instance,
            weighting=self.mga_weighting,
            con=self.con,
            optimal_cost=tot_cost,
            cost_relaxation=self.cost_epsilon,
        )

        # 5.  Set up the Workers

        work_queue = Queue(1)  # restrict the queue to hold just 2 models in it max
        result_queue = Queue(2)
        log_queue = Queue(50)
        # start the logging listener
        # listener = Process(target=listener_process, args=(log_queue,))
        # listener.start()
        # make workers
        workers = []
        kwargs = {'solver_name': self.config.solver_name, 'solver_options': self.options}
<<<<<<< HEAD
        num_workers = 4
=======
        num_workers = 3
>>>>>>> 77c2e0bb
        for i in range(num_workers):
            w = Worker(
                model_queue=work_queue,
                results_queue=result_queue,
                configurer=None,  # worker.worker_configurer,
                log_root_name=__name__,
                log_queue=log_queue,
                log_level=logging.INFO,
                **kwargs,
            )
            w.start()
            workers.append(w)
        # workers now running and waiting for jobs...

        # 6.  Start the iterative solve process and let the manager run the show
        instance_generator = vector_manager.instance_generator(self.config)
        instance = next(instance_generator)
        while not vector_manager.stop_resolving() and not self.internal_stop:
            # print(
            #     f'iter {self.solve_count}:',
            #     f'vecs_avail: {vector_manager.input_vectors_available()}',
            # )

            try:
                if instance != 'waiting':  # sentinel for waiting for more solves to be done
                    # print('trying to load work queue')
                    work_queue.put(instance, block=False)  # put a log on the fire, if room
                    instance = next(instance_generator)
                    logger.info('Putting an instance in the work queue')
            except queue.Full:
                # print('work queue is full')
                pass
            try:
                next_result = result_queue.get(timeout=10)
            except Empty:
                next_result = None
            if next_result is not None:
                vector_manager.process_results(M=next_result)
                self.process_solve_results(next_result)

                self.solve_count += 1
                print(self.solve_count)
                logger.info('Completed solve # %d', self.solve_count)
                if self.solve_count >= self.iteration_limit:
                    self.internal_stop = True

        # 7. Shut down the workers and then the logging queue
        print('shutting it down')
        for w in workers:
            work_queue.put(None)
        # print(f'work queue: {work_queue.qsize()}')
        # print(f'result queue size: {result_queue.qsize()}')
        # try flushing queues
        # try:
        #     while True:
        #         work_queue.get_nowait()
        #         print('popped work queue')
        # except queue.Empty:
        #     pass
        # try:
        #     while True:
        #         result_queue.get_nowait()
        #         print('popped result queue')
        # except queue.Empty:
        #     pass
        # try:
        #     while True:
        #         log_queue.get_nowait()
        # except queue.Empty:
        #     log_queue.close()

        for w in workers:
            print(w.worker_number, w.is_alive())
        for w in workers:
            w.join()
            print('worker wrapped up...')
        for w in workers:
            print(w.worker_number, w.is_alive())
        # log_queue.put_nowait(None)  # sentinel to shut down the log listener
        log_queue.close()
        # log_queue.join_thread()
        print('log queue closed')
        work_queue.close()
        # work_queue.join_thread()
        print('work queue joined')
        result_queue.close()
        # result_queue.join_thread()
        print('result queue joined')
        # listener.join()

        # 8. Wrap it up
        vector_manager.finalize_tracker()

    def solve_instance(self, instance: TemoaModel) -> bool:
        # instance.obj = pyo.Objective(expr=vector)
        # self.opt.set_objective(instance.obj)
        # instance.obj.display()
        tic = datetime.now()
        res = self.opt.solve(instance)
        toc = datetime.now()
        elapsed = toc - tic
        # status = res.termination_condition
        status = res['Solver'].termination_condition
        logger.info(
            'Solve #%d time: %0.4f.  Status: %s',
            self.solve_count,
            elapsed.total_seconds(),
            status.name,
        )
        # need to load vars here else we see repeated stale value of objective
        return status == pyo.TerminationCondition.optimal

    def solve_instance_appsi(self, instance) -> bool:
        """
        Solve the MGA instance
        :param instance: the model instance
        :return: True if solve was successful, False otherwise
        """
        tic = datetime.now()
        res = self.opt.solve(instance)
        toc = datetime.now()
        elapsed = toc - tic
        status = res.termination_condition
        logger.info(
            'Solve #%d time: %0.4f.  Status: %s',
            self.solve_count,
            elapsed.total_seconds(),
            status.name,
        )
        # need to load vars here else we see repeated stale value of objective
        if res.termination_condition == pyomo_appsi.base.TerminationCondition.optimal:
            self.opt.load_vars()
        return res.termination_condition == pyomo_appsi.base.TerminationCondition.optimal

    def process_solve_results(self, instance):
        # cheap label...
        self.writer.write_capacity_tables(M=instance, iteration=self.solve_count)

    def __del__(self):
        self.con.close()


# def listener_configurer():
#     root = logging.getLogger()
#     h = logging.handlers.RotatingFileHandler('mptest.log', 'a', 300, 10)
#     f = logging.Formatter('%(asctime)s %(processName)-10s %(name)s %(levelname)-8s %(message)s')
#     h.setFormatter(f)
#     root.addHandler(h)


# This is the listener process top-level loop: wait for logging events
# (LogRecords)on the queue and handle them, quit when you get a None for a
# LogRecord.
def listener_process(queue):
    # configurer()
    while True:
        try:
            record = queue.get(timeout=5)
            print('bagged a message from the queue')
            if record is None:  # We send this as a sentinel to tell the listener to quit.
                break
            logger = logging.getLogger(record.name)
            logger.handle(record)  # No level or filter logic applied - just do it!
        except Empty:
            pass
        except Exception:
            import sys, traceback

            print('Whoops! Problem:', file=sys.stderr)
            traceback.print_exc(file=sys.stderr)<|MERGE_RESOLUTION|>--- conflicted
+++ resolved
@@ -212,11 +212,7 @@
         # make workers
         workers = []
         kwargs = {'solver_name': self.config.solver_name, 'solver_options': self.options}
-<<<<<<< HEAD
         num_workers = 4
-=======
-        num_workers = 3
->>>>>>> 77c2e0bb
         for i in range(num_workers):
             w = Worker(
                 model_queue=work_queue,
@@ -239,7 +235,7 @@
             #     f'iter {self.solve_count}:',
             #     f'vecs_avail: {vector_manager.input_vectors_available()}',
             # )
-
+            logger.info('Putting an instance in the work queue')
             try:
                 if instance != 'waiting':  # sentinel for waiting for more solves to be done
                     # print('trying to load work queue')
